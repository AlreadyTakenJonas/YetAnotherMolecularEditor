#!/usr/bin/env python3
# -*- coding: utf-8 -*-
"""
Created on Tue May 10 16:29:26 2022

@author: jonas
"""

import pandas as pd
from pathlib import Path
import logging
import tempfile
import yaml
from zipfile import ZipFile
from typing import Union
from .version import __version__
from packaging import version
from pint import Quantity
from . import PINT_UNIT_REGISTRY
<<<<<<< HEAD
from .utilities import parseChemicalSpeciesNotation
=======
import re
>>>>>>> 269ba87e

# Create logger
log = logging.getLogger(__name__)
log.addHandler(logging.NullHandler())

#   PROPERTY LISTS
#
# Define properties saved in the tables of the registry
#
# What will be saved about every atom of a molecule?
ATOM_PROPERTY_LIST = [
    "moleculeID",    # To which molecule does the atom belong (unique identifier for molecule)?
    "atomID",        # Unique ID
    "elementSymbol", # Descriptive label
    "protons",       # How many protons does the atom has?
    "mass",          # How much mass does the atom has (not the exact mass, rounded to integer)?
    "charge",        # How much charge does the atom has? 
    "cartesian",     # Where is the atom in 3D space (tupel of three coordinates)?
    "fixedInternalCoordinates", # Is the atom fixed in space (internal coordinates)?
    "color",         # What color does the atom have when shown on the screen?
    "radius"         # How big is the atom?
]
# What will be saved about every molecule?
MOLECULE_PROPERTY_LIST = [
    "moleculeID",       # Unique ID
    "name",             # Descriptive name
    "centerOfInertia",  # Coordinates of center of inertia in 3D space (tupel of three coordinates)?
    "symmetry"          # Molecules point group
]
# What will be saved about every bond in a molecule?
BOND_PROPERTY_LIST = [
    "bondID",       # Unique ID of bond
    "atomID1",      # Unique ID of first atom of bond
    "atomID2",      # Unique ID of second atom of bond
    "order"         # Order of the bond
]
# Which settings will be saved in the state registry?
DEFAULT_SETTINGS = {}
# Save meta information. Used to make sure loading files written by different version runs smoothly.
META_DATA = {
    "fileLocation": "",    # From which file was the StateRegistry read from?
    "version": __version__ # Current version of this package
}
SAVE_TO_FILENAME = {
    "atom"      : "atoms.csv",
    "bond"      : "bonds.csv",
    "meta"      : "meta.yaml", 
    "setting"   : "settings.yaml",
    "molecule"  : "molecules.csv"
}


class StateRegistry:
    
    
    
    def __init__(self):
        """
        Initialise empty State registry with default settings.

        Returns
        -------
        None.

        """
        # Create tables to store information on molecules and atoms
        self._atomTable     = pd.DataFrame(columns = ATOM_PROPERTY_LIST    )
        self._moleculeTable = pd.DataFrame(columns = MOLECULE_PROPERTY_LIST)
        self._bondTable     = pd.DataFrame(columns = BOND_PROPERTY_LIST    )
        # Create dictionary to save settings
        self._settings      = DEFAULT_SETTINGS
        # Create dictionary to save meta data
        self._metadata      = META_DATA
<<<<<<< HEAD
=======
        # Create periodic table of the elements (contains information about elements, used to create new atoms)
        self._periodicTable = pd.read_csv("data/periodicTable.csv")
>>>>>>> 269ba87e
        
        
    def addMolecule(self, amount:int=1) -> list[int]:
        """
        Create new entries in the molecule registry.

        Parameters
        ----------
        amount : int, optional
            Number of atoms to create. The default is 1.

        Returns
        -------
        newMoleculeID : list of int
            The unique IDs of all created molecules. IDs of deleted molecules are not reused.

        """
        # Create a new ID for the molecule.
        # Set ID to 0 if there are no molecules in registry yet
        if len(self._moleculeTable) == 0: newMoleculeID = 0
        # Get the highest ID already taken and add 1 to get the new ID
        else:                             newMoleculeID = max(self._moleculeTable.moleculeID) + 1
        # Generate list of molecule IDs. Can generatet multiple IDs to create multiple molecules at once.
        newMoleculeID = [ newMoleculeID + i for i in range(amount) ]
        
        # Create a new row to insert into the self._moleculeTable
        newMolecule = pd.DataFrame({"moleculeID": newMoleculeID,
                                    "name": [ f"Molecule #{ID}" for ID in newMoleculeID ]})
        # Insert the new row into the molecule table
        self._moleculeTable = pd.concat([self._moleculeTable, newMolecule], ignore_index = True)
        
        # Return IDs of generated molecules.
        return newMoleculeID
    
    def destroyMolecule(self, moleculeID:list[int], recursive:bool=True):
        """
        Destroy molecule. TODO: DOCSTRING ...

        Parameters
        ----------
        moleculeID : list[int]
            DESCRIPTION.
        recursive : bool, optional
            DESCRIPTION. The default is True.

        Raises
        ------
        this
            DESCRIPTION.

        Returns
        -------
        None.

        """
        
        # Check if the moleculeID is iterable.
        # Save the result in the variable iterable.        
        try:
            _ = iter(moleculeID)
        except TypeError:
            iterable = False
        else:
            iterable = True
            # moleculeID is iterable. Check if we want to continue. This option is needed to avoid recalling this function on nested iterables recursively.
            assert recursive, "Cannot destroy this iterable with moleculeIDs! Pass recursive=True to destroy every molecule in the iterable. Don't pass an iterable of iterables. It will always raise this exception."
        
        # Is atomID a iterable? If yes loop over it and call this function on each element.
        if iterable:
            for molecule in moleculeID:
                self.destroyMolecule(molecule, recursive=False)
        
        # If moleculeID is not iterable, delete the molecule
        else:
            # Is the moleculeID an integer?
            assert isinstance(moleculeID, int), "Destroying molecule failed! MoleculeID must be integer or itereable of integer!"
            
            # Get a list of all atomIDs belonging to the deleted molecule
            garbageAtoms = self._atomTable[ self._atomTable.moleculeID == moleculeID ].atomID
            # Destroy all atoms belonging to the molecule. After all atoms are destroyed, the molecule will be removed from the _moleculeTable.
            self.destroyAtom(garbageAtoms)
            
        
    def addAtom(self, moleculeID:int, specie:str, coordinates:Quantity):
        """
        Add a new entrty to the table of atoms and assign it to a certain molecule.
        
        Details on parsing the atom-type/species:
            Write the mass (optional) in front of the element symbol and the charge (optional) behind the element symbol.
            The mass and charge need to be integer numbers. The charges +1 and -1 can be shortened to '+' and '-'.
            E.g. species="2H+" will add an deuterium ion with one positive charge to the molecule.
            E.g. species="56Fe3+" will add Fe with mass 56u and a charge of +3 to the molecule.
            E.g. species="C" will add one carbon atom without charge and a mass of 12u to the molecule.
            E.g. species="O2-" will add a double negatively charge oxygen atom of mass 16u to the atom.
            Be aware: This function does not check if the given mass or charge makes sense! It only checks the element symbol.

        Parameters
        ----------
        moleculeID : int
            Which molecule does the atom belong to?
        specie : str
            String characterising the atom's element-type, charge, mass. See above for details. 
        coordinates : Quantity
            Three cartesian coordinates of the atom. Coordinates must have a unit provided with pints Quantity. Use the pint registry defined in __init__.py!

        Raises
        ------
        
            ValueError: Raised if species requests an element-type unknown to JAMEd.

        Returns
        -------
        newAtomID : int
            Unique ID of the newly created atom. This ID is not only unique to the molecule, but unique to all defined atoms in this StateRegistry. IDs of deleted atoms are not reused.

        """
        #
        # Check the user input.
        #
        # Check specie-string type
        assert isinstance(specie, str), f"Specie-string must be string not {type(specie)}!"
        # Is the moleculeID and integer?
        assert isinstance(moleculeID, int), f"Molecule IDs must be int not {type(moleculeID)}!"
        # Does the molecule with ID moleculeID exist?
        assert moleculeID in self._moleculeTable.moleculeID, f"Molecule with ID {moleculeID} not found!"
        # Check if the coordinates have a unit.
        assert isinstance(coordinates, Quantity), "Coordinates may not be unitless! Use pints unit registry defined in the packages __init__.py!"
        # Check if there are three cartesian coordinates.
        assert len(coordinates) == 3, f"You need to pass three cartesian coordinates! {len(coordinates)} was given!"
        # Check the specie-string for illegal characters: anything, but letters, digits, "+" and "+".
        assert re.search("[^( A-Z a-z \d + - )]", specie) == None, f"Illegal specie-string! Unallowed character in '{specie}'. Only digits, letters, '+' and '-' allowed!"
        assert re.search("\d$", specie) == None, "Charge ambigous! Add '+' or '-' at the end of the charge!"
        
        #
        # Interpret the specie-string
        #
        # Extract mass, charge and element symbol from specie-string.
        # Extract the element symbol: One or two letters. First letter is capitalised, the second is not.
        elementSymbol = re.findall("[A-Z][a-z]?", specie)
        # Extract the mass: Digits at the beginning of the string.
        mass = re.findall("^\d+", specie)
        # Extract the charge: Single or multiple digits with following '+' or '-'-sign.
        charge = re.findall("\d*[+,-]", specie)
        
<<<<<<< HEAD
        element, mass, charge = parseChemicalSpeciesNotation(specie)
=======
        # Check syntax of specie-string
        # Did the user include multiple element symbols? Big no-no.
        assert len(elementSymbol) == 1, f"The specie-string may only contain one element symbol, not {len(elementSymbol)}! (Given {elementSymbol})"
        # Did the user define multiple charges for the same atom?
        assert len(charge) < 2, f"The specie-string may not define more than one charge! {len(charge)} were defined: {charge}."
        
        # Get the element symbol from list of matches.
        elementSymbol = elementSymbol[0]
        # Is this a valid element? Check JAMEd's version of the periodic table.
        element = self._periodicTable.loc[self._periodicTable.symbol.str.fullmatch(elementSymbol)]
        if len(element) == 0: raise ValueError(f"I don't know the element {elementSymbol}!")
        if len(element)  > 1: raise LookupError(f"Element symbol {elementSymbol} is found {len(element)} times in JAMEd's internal periodic table. Critical failure!")
        
        # Interprete charge: Use given mass or mass from periodic table as default.
        if len(mass) == 0: mass = int(element.mass)     # Use default mass from JAMEd's periodic table.
        else:              mass = int(mass[0])          # Use given value: Get mass from list of matched values.

        # Interpret the charge: Use given charge and 0 as default.
        # Default to charge 0 if no charge is given.
        if len(charge) == 0: charge = 0
        else:
            # re.findall returns a list of matches. Get the actual matched string from the list.
            charge = charge[1]
            # Get the digits of the number (all except last character)
            number = charge[:-1]
            # Get the sign of the charge (only last character)
            sign   = charge[-1]
            
            charge = int(f"{sign}{number}")
>>>>>>> 269ba87e
        
        # Convert coordinates to angstrom and then to float numbers
        coordinates = tuple([ float(coord.to("angstrom") / PINT_UNIT_REGISTRY.angstrom) for coord in coordinates ])
        
        # Create new atom ID. Start at ID 0, if the table is empty. Add one to the larges ID, if table is not empty.
        if len(self._atomTable) == 0: newAtomID = 0
        else:                         newAtomID = max(self._atomTable.atomID) + 1
        
        # Create a new entry for the atomTable.
        newAtom = pd.DataFrame({"moleculeID": [moleculeID],
                                "atomID": [newAtomID],
                                "cartesian": [coordinates],
                                "elementSymbol": element.symbol,    # Element symbol
                                "protons": element.protons, # Proton number
                                "charge": [charge],
                                "mass": [mass],
                                "color": element.color,
                                "radius": element.radius,
                                "fixedInternalCoordinates": [False]
                               })
        
        # Add the entry to the table.
        self._atomTable = pd.concat([self._atomTable, newAtom], ignore_index=True)
        
<<<<<<< HEAD
=======
        # Return ID of newly created atom.
>>>>>>> 269ba87e
        return newAtomID
    
    def destroyAtom(self, atomID:list[int], recursive:bool = True):
        """
        Remove atoms from a molecule. TODO: DOCSTRING.

        Parameters
        ----------
        atomID : list[int]
            DESCRIPTION.
        recursive : bool, optional
            DESCRIPTION. The default is True.

        Raises
        ------
        this
            DESCRIPTION.

        Returns
        -------
        None.

        """
        
        # Check if the atomID is iterable.
        # Save the result in the variable iterable.        
        try:
            _ = iter(atomID)
        except TypeError:
            iterable = False
        else:
            iterable = True
            # atomID is iterable. Check if we want to continue. This option is needed to avoid recalling this function on nested iterables recursively.
            assert recursive, "Cannot destroy this iterable with atomIDs! Pass recursive=True to destroy every atom in the iterable. Don't pass an iterable of iterables. It will always raise this exception."
        
        # Is atomID a iterable? If yes loop over it and call this function on each element.
        if iterable:
            for atom in atomID:
                self.destroyAtom(atom, recursive=False)
        
        # If atomID is not iterable, delete the atom from the molecule
        else:
            # Is the atomID an integer?
            assert isinstance(atomID, int), "Destroying atom failed! AtomID must be integer or itereable of integer!"
            
            # Get the moleculeID the deleted atom belongs to. Used to delete the molecule, if all its atoms are deleted.
            moleculeID = self._atomTable.loc[ self._atomTable["atomID"] == atomID ]["moleculeID"]
            # Remove the atom from the registry.
            self._atomTable = self._atomTable[self._atomTable.atomID != atomID]
            # Count the number of atoms left in the molecule.
            numberOfAtomsInMolecule = len(self._atomTable[self._atomTable.moleculeID == moleculeID].index)
            
            # Get IDs of bonds, that belong to destroyed atoms. Used to remove these bonds from registry.
            garbageBonds = self._bondTable[ self._bondTable.atomID1 == atomID or self._bondTable.atomID2 == atomID ]["bondID"]
            # Remove bonds to deleted atoms from registry.
            self.destroyBond(garbageBonds)
            
            # Delete the molecule, if it does not contain any atoms.
            if numberOfAtomsInMolecule == 0:
                self.destroyMolecule(moleculeID)
        
    def replaceAtom(self, atomID:int, specie:str):
        raise NotImplementedError("Replacing Atoms not implemented yet.")
        
<<<<<<< HEAD
        assert isinstance(atomID, int), "atomID must be an integer!"
        assert atomID in self._atomTable.atomID, f"Atom with ID {atomID} does not exist!"
        
        element, mass, charge = parseChemicalSpeciesNotation(specie)
        
        # TODO ...
        
    def addBond(self, atomID1:int, atomID2:int, order:float=1):
        """
        Add a bond between two atoms. DOCSTRING ...
=======
    def addBond(self, atomID1:int, atomID2:int, order:int=1):
        """
        Add a bond between two atoms. An existing bond between these two atoms will updated with the new bond order.
>>>>>>> 269ba87e

        Parameters
        ----------
        atomID1 : int
<<<<<<< HEAD
            DESCRIPTION.
        atomID2 : int
            DESCRIPTION.
        order : float or int, optional
            Bond order, e.g. 2 means double bond. Non-integer values can be used to signal weak bonds or whatever. Bonds are just made up and don't mean nothing. The default is 1.
        
        Returns
        -------
        newBondID.

        """
        # Check type of atomID and bond order
        assert isinstance(atomID1, int) and isinstance(atomID2, int), "atomID1 and atomID2 must be integers!"
        assert isinstance(order, float) or isinstance(order, int), "The bond order must be a float or integer!"
        
        # Do atomIDs exist?
        assert atomID1 in self._atomTable.atomID, f"Atom with ID {atomID1} not found!"
        assert atomID2 in self._atomTable.atomID, f"Atom with ID {atomID2} not found!"
        
        # Find not existing ID for new bond
        if len(self._bondTable) == 0: newBondID = 0
        else:                         newBondID = max(self._bondTable.bondID) + 1
        # Create new entry for self._bondTable
        newBond = pd.DataFrame({"bondID"    : [newBondID],
                                "atomID1"   : [atomID1],
                                "atomID2"   : [atomID2],
                                "order"     : [order]
                               })
        # Append new entry to self._bondTable
        self._bondTable = pd.concat([self._bondTable, newBond], ignore_index=True)
        
        # Return ID of newly created bond.
        return newBondID
=======
            ID of the first atom of the bond.
        atomID2 : int
            ID of the second atom of the bond.
        order : int, optional
            Bond order. Only positive non-zero integers allowed. The default is 1.

        Returns
        -------
        newBondID : int
            ID of the newly created bond.

        """
        # Check the input.
        assert isinstance(atomID1, int), f"First atom ID must be int not {type(atomID1)}!"
        assert isinstance(atomID2, int), f"Second atom ID must be int not {type(atomID2)}!"
        assert isinstance(order, int) and order > 0, f"Bond order must be positive non 0 integer not '{order}'!"
        assert atomID1 in self._atomTable.atomID, f"Atom with ID {atomID1} not found!"
        assert atomID2 in self._atomTable.atomID, f"Atom with ID {atomID2} not found!"
        assert atomID1 != atomID2, "Can't create bond between identical atoms!"
        
        # Sort atomIDs by value.
        if atomID1 > atomID2:
            _       = atomID1
            atomID1 = atomID2
            atomID2 = _
        
        # Do these atoms already have a bond? If so, destroy it.
        # Destroy bond instead of altering it might be overkill, but this ensures that there are not multiple bonds between atoms by accident.
        existingBondID = self._bondTable[ self._bondTable.atomID1 == atomID1 and self._bondTable.atomID2 == atomID2 ].tolist()
        if len(existingBondID) > 0:
            log.info("Bond between {atomID1} and {atomID2} already exists at StateRegistry {str(self)}. Update bond table ...")
            
            # Update bond table with new bond order.
            newBondID = existingBondID[0]
            self._bondTable[ self._bondTable.bondID == newBondID ].order = order
            
            log.info("Updated bondID {newBondID} at StateRegistry {str(self)}.")
        else:
            
            log.info(f"Create bond between Atom {atomID1} and {atomID2} at StateRegistry {str(self)} ...")
            
            # Create a new ID for the bond.
            # Set ID to 0 if there are no bonds in registry yet
            if len(self._bondTable) == 0: newBondID = 0
            # Get the highest ID already taken and add 1 to get the new ID
            else:                         newBondID = max(self._bondTable.bondID) + 1
        
            # Create new bond an add it to the bond table
            newBond = pd.DataFrame({"bondID": [newBondID],
                                    "atomID1": [atomID1],
                                    "atomID2": [atomID2],
                                    "order": [order]
                                    })
            self._bondTable = pd.concat([self._bondTable, newBond], ignore_index=True)
        
            log.info(f"Created bond ID {newBondID} between Atom {atomID1} and {atomID2} at StateRegistry {str(self)}.")
        
        # Return the ID of the created/updated bond
        return newBondID
        
        
>>>>>>> 269ba87e
    
    def destroyBond(self, bondID:list[int], recursive:bool = True):
        """
        Destroy an existin bond between two atoms. Multiple bonds can be destroyed with one function call.

        Parameters
        ----------
        bondID : list[int]
            Single bond ID or a list of bond IDs. The corresponding bonds will be cleaved.
        recursive : bool, optional
            Enable support for nested lists of bondIds. This function will raise an exception if the level of recursion is bigger than 2. The default is True.

        Returns
        -------
        None.

        """      
        
        # Check if the bondID is iterable.
        # Save the result in the variable iterable.        
        try:
            _ = iter(bondID)
        except TypeError:
            iterable = False
        else:
            log.info(f"Destroy bondID's {bondID} recursively at StateRegistry {str(self)}.")
            iterable = True
            # bondID is iterable. Check if we want to continue. This option is needed to avoid recalling this function on nested iterables recursively.
            log.error(f"Refuse to destroy bondIDs {bondID} at StateRegistry {str(self)} non-recursively!")
            assert recursive, "Cannot destroy this iterable with bondIDs! Pass recursive=True to destroy every bond in the iterable. Don't pass an iterable of iterables. It will always raise this exception."
        
        # Is bondID a iterable? If yes loop over it and call this function on each element.
        if iterable:
            for bond in bondID:
                self.destroyBond(bond, recursive=False)
        # If bondID is not iterable, remove the entry with the given bondID
        else:
            # Check type of bondID
            assert isinstance(bondID, int), "Destroying bond failed! BondID must be integer or itereable of integer!"
            # Remove bond from registry.
            self._bondTable = self._bondTable[ self._bondTable.bondID != bondID ]
<<<<<<< HEAD
=======
            
            log.info("Destroyed bond ID {bondID} at StateRegistry {str(self)}.")
>>>>>>> 269ba87e
        
    def save(self, path:Union[str, Path], override:bool=False):
        """
        Save the instance of this class to a zip archive. Can be reinstantiated with load method.

        Parameters
        ----------
        path : Union[str, Path]
            Name of the file.
        override : bool, optional
            Override preexisting file with the same name? The default is False.

        Raises
        ------
        FileExistsError
            Can not save to file, because file with the same name already exists. Run with override=True to save anyways.
        TypeError
            Path was passed the wrong type.

        Returns
        -------
        None.

        """
        # Was the path passed as string or Path? Convert it to Path object if it is a string.
        if isinstance(path, str): path = Path(path)
        # Is the path now the correct type?
        if not isinstance(path, Path):
            log.error(f"Unexpected type of path parameter. Expected string or pathlib.Path not {type(path)}!")
            raise TypeError(f"Unexpected type of path parameter. Expected string or pathlib.Path not {type(path)}!")
        log.info(f"Saving molecule to {path.resolve()} ...")
        
        # Does the file already exist?
        if path.exists():
            log.info(f"{path.resolve()} already exists.")
            # May the existing file be overritten?
            if override == False:
                log.error(f"Can't save molecules to {path.resolve()}, because it already exists.")
                raise FileExistsError(f"Can't save molecules to {path.resolve()}, because it already exists.")
        
        # Is the suffix right? If not it is alright.
        if path.suffix != ".jam": log.warning(f"Unexpected file suffix '{path.suffix}'. Why not save it as .jam? Saving it anyways.")
        
        # Write the state of the StateRegistry to a temporary directory and move them into a zip archive.
        with tempfile.TemporaryDirectory() as tmp:
            # Write data on atoms, molecules and bonds to csv files
            self._atomTable.to_csv( tmp+"/"+SAVE_TO_FILENAME["atom"] )
            self._moleculeTable.to_csv( tmp+"/"+SAVE_TO_FILENAME["molecule"] )        
            self._bondTable.to_csv( tmp+"/"+SAVE_TO_FILENAME["bond"] )
            # Dump the settings dictionary to yaml file
            dumpedSettings = yaml.safe_dump(self._settings)
            Path(tmp+"/"+SAVE_TO_FILENAME["setting"]).write_text(dumpedSettings)
            # Dump the meta data dictionary to yaml file
            dumpedMetadata = yaml.sage_dump(self._metadata)
            Path(tmp+"/"+SAVE_TO_FILENAME["meta"]).write_text(dumpedMetadata)
            
            # Move all files in temporary director´y to zip archive
            with ZipFile(path.resolve(), "w") as archive:
                # Loop over all files in the temporary directory
                for file in Path(tmp).glob("*"):
                    # Write the temporary file to the zip archive
                    # Use just the name of the file in the archive, not the whole path (arcname=file.name)
<<<<<<< HEAD
                    archive.write(file.resolve(), arcname=file.name)
            
=======
                    archive.write(file.resolve(), arcname=file.name)   
    
>>>>>>> 269ba87e
    @classmethod
    def load(cls, path:Union[str, Path], forceLoad:bool=False) -> "StateRegistry":
        """
        Load StateRegistry saved to file previously by save method. Load position of atoms, bonds and metadata on molecules and settings.

        Parameters
        ----------
        path : Union[str, Path]
            File to load the StateRegistry from..
        forceLoad : bool, optional
            Load files that were written by a propably incompatible version of this package. The default is False.

        Raises
        ------
        TypeError
            Path was passed the wrong type.
        FileNotFoundError
            Given file does not exist.
        AssertionError
            You're trying to load a file, that was written by a propably incompatible version of this package. If you want to take your chances, use forceLoad=True.

        Returns
        -------
        register : StateRegistry
            Instance of this class.

        """
        
        # Was the path passed as string? If so convert it to a Path object.
        if isinstance(path, str): path = Path(path)
        # Is the path now the correct type?
        if not isinstance(path, Path):
            log.error(f"Unexpected type of path parameter. Expected string or pathlib.Path not {type(path)}!")
            raise TypeError(f"Unexpected type of path parameter. Expected string or pathlib.Path not {type(path)}!")
        log.info(f"Reading molecules from {path.resolve()} ...")
        
        # Does the file exist?
        if not path.exists():
            log.critical(f"{path.resolve()} doesn't exist.")
            raise FileNotFoundError(f"Can't read {path.resolve()}! File does not exist!")
        
        # Create an instance of StateRegistry.
        register = cls()
        
        # Read the meta data from the zip archive. To make sure the rest of the archive is compatible with the current version.
        log.info("Read meta data ...")
        with ZipFile(path.resolve(), "r") as archive:
            # Read the meta.yaml in the zip archive
            with archive.open(SAVE_TO_FILENAME["meta"]) as file:
                register._metadata = yaml.sage_load(file)
        
        # Check the meta data to make sure the rest of the archive is compatible with the current version.
        # This step can be skipped by using forceLoad=True
        if forceLoad == True:
            log.info("Ignoring meta info to load file. This may result in loading files that are incompatible with the current version of the package. Use forceLoad=False to safe load the file.")
        else:
            log.info("Checking versions of current package and version of package that saved the file.")
            # Get version object, that make the version easier to remember.
            currentVersion = version.parse(__version__)
            fileVersion = version.parse(register._metadata["version"])
            # Check the versions of current version and version that saved the file.
            if currentVersion.major != fileVersion:
                # Do the major version not match? -> Raise exception.
                log.critical(f"Major versions do not match! Refuse to load {path.resolve()}. Overrule this behaviour with forceLoad=True.")
                raise AssertionError(f"Major versions do not match! Refuse to load {path.resolve()}. Overrule this behaviour with forceLoad=True.")
            elif currentVersion < fileVersion:
                # Is the current version smaller than the file version? -> Raise exception.
                log.critical(f"Current version ({__version__}) is smaller than version which saved the file ({register._metadata['version']}). Refuse to load {path.resolve()}! Override this behaviour with forceLoad=True.")
                raise AssertionError(f"Major versions do not match! Refuse to load {path.resolve()}. Overrule this behaviour with forceLoad=True.")
        # Continue reading zip archive
        
        # Read the zip archive.
        with ZipFile(path.resolve(), "r") as archive:
            # Read the csv files and load them into the attributes of the StateRegistry.
            with archive.open(SAVE_TO_FILENAME["atom"]) as file:
                register._atomTable = pd.read_csv(file)
            with archive.open(SAVE_TO_FILENAME["molecule"]) as file:
                register._moleculeTable = pd.read_csv(file)
            with archive.open(SAVE_TO_FILENAME["bond"]) as file:
                register._bondTable = pd.read_csv(file)
            
            # Read the settings from yaml files and save them into StateRegistry.
            with archive.open(SAVE_TO_FILENAME["setting"]) as file:
                register._settings = yaml.safe_load(file)
        
        # Save the file this StateRegistry was read from in the settings dictionary.
        # Can be used to override the file with changes when user is done with the file.
        register._settings["fileLocation"] = path.resolve()
        
        # Return the instance of the StateRegistry.
        return register<|MERGE_RESOLUTION|>--- conflicted
+++ resolved
@@ -17,11 +17,7 @@
 from packaging import version
 from pint import Quantity
 from . import PINT_UNIT_REGISTRY
-<<<<<<< HEAD
 from .utilities import parseChemicalSpeciesNotation
-=======
-import re
->>>>>>> 269ba87e
 
 # Create logger
 log = logging.getLogger(__name__)
@@ -95,11 +91,6 @@
         self._settings      = DEFAULT_SETTINGS
         # Create dictionary to save meta data
         self._metadata      = META_DATA
-<<<<<<< HEAD
-=======
-        # Create periodic table of the elements (contains information about elements, used to create new atoms)
-        self._periodicTable = pd.read_csv("data/periodicTable.csv")
->>>>>>> 269ba87e
         
         
     def addMolecule(self, amount:int=1) -> list[int]:
@@ -227,56 +218,12 @@
         assert moleculeID in self._moleculeTable.moleculeID, f"Molecule with ID {moleculeID} not found!"
         # Check if the coordinates have a unit.
         assert isinstance(coordinates, Quantity), "Coordinates may not be unitless! Use pints unit registry defined in the packages __init__.py!"
+        
         # Check if there are three cartesian coordinates.
         assert len(coordinates) == 3, f"You need to pass three cartesian coordinates! {len(coordinates)} was given!"
-        # Check the specie-string for illegal characters: anything, but letters, digits, "+" and "+".
-        assert re.search("[^( A-Z a-z \d + - )]", specie) == None, f"Illegal specie-string! Unallowed character in '{specie}'. Only digits, letters, '+' and '-' allowed!"
-        assert re.search("\d$", specie) == None, "Charge ambigous! Add '+' or '-' at the end of the charge!"
-        
-        #
-        # Interpret the specie-string
-        #
-        # Extract mass, charge and element symbol from specie-string.
-        # Extract the element symbol: One or two letters. First letter is capitalised, the second is not.
-        elementSymbol = re.findall("[A-Z][a-z]?", specie)
-        # Extract the mass: Digits at the beginning of the string.
-        mass = re.findall("^\d+", specie)
-        # Extract the charge: Single or multiple digits with following '+' or '-'-sign.
-        charge = re.findall("\d*[+,-]", specie)
-        
-<<<<<<< HEAD
+        
+        # Parse species string. Get element symbol, mass, charge and other element specific properties.
         element, mass, charge = parseChemicalSpeciesNotation(specie)
-=======
-        # Check syntax of specie-string
-        # Did the user include multiple element symbols? Big no-no.
-        assert len(elementSymbol) == 1, f"The specie-string may only contain one element symbol, not {len(elementSymbol)}! (Given {elementSymbol})"
-        # Did the user define multiple charges for the same atom?
-        assert len(charge) < 2, f"The specie-string may not define more than one charge! {len(charge)} were defined: {charge}."
-        
-        # Get the element symbol from list of matches.
-        elementSymbol = elementSymbol[0]
-        # Is this a valid element? Check JAMEd's version of the periodic table.
-        element = self._periodicTable.loc[self._periodicTable.symbol.str.fullmatch(elementSymbol)]
-        if len(element) == 0: raise ValueError(f"I don't know the element {elementSymbol}!")
-        if len(element)  > 1: raise LookupError(f"Element symbol {elementSymbol} is found {len(element)} times in JAMEd's internal periodic table. Critical failure!")
-        
-        # Interprete charge: Use given mass or mass from periodic table as default.
-        if len(mass) == 0: mass = int(element.mass)     # Use default mass from JAMEd's periodic table.
-        else:              mass = int(mass[0])          # Use given value: Get mass from list of matched values.
-
-        # Interpret the charge: Use given charge and 0 as default.
-        # Default to charge 0 if no charge is given.
-        if len(charge) == 0: charge = 0
-        else:
-            # re.findall returns a list of matches. Get the actual matched string from the list.
-            charge = charge[1]
-            # Get the digits of the number (all except last character)
-            number = charge[:-1]
-            # Get the sign of the charge (only last character)
-            sign   = charge[-1]
-            
-            charge = int(f"{sign}{number}")
->>>>>>> 269ba87e
         
         # Convert coordinates to angstrom and then to float numbers
         coordinates = tuple([ float(coord.to("angstrom") / PINT_UNIT_REGISTRY.angstrom) for coord in coordinates ])
@@ -301,10 +248,7 @@
         # Add the entry to the table.
         self._atomTable = pd.concat([self._atomTable, newAtom], ignore_index=True)
         
-<<<<<<< HEAD
-=======
         # Return ID of newly created atom.
->>>>>>> 269ba87e
         return newAtomID
     
     def destroyAtom(self, atomID:list[int], recursive:bool = True):
@@ -369,7 +313,6 @@
     def replaceAtom(self, atomID:int, specie:str):
         raise NotImplementedError("Replacing Atoms not implemented yet.")
         
-<<<<<<< HEAD
         assert isinstance(atomID, int), "atomID must be an integer!"
         assert atomID in self._atomTable.atomID, f"Atom with ID {atomID} does not exist!"
         
@@ -377,58 +320,19 @@
         
         # TODO ...
         
-    def addBond(self, atomID1:int, atomID2:int, order:float=1):
-        """
-        Add a bond between two atoms. DOCSTRING ...
-=======
+    
     def addBond(self, atomID1:int, atomID2:int, order:int=1):
         """
         Add a bond between two atoms. An existing bond between these two atoms will updated with the new bond order.
->>>>>>> 269ba87e
 
         Parameters
         ----------
         atomID1 : int
-<<<<<<< HEAD
-            DESCRIPTION.
-        atomID2 : int
-            DESCRIPTION.
-        order : float or int, optional
-            Bond order, e.g. 2 means double bond. Non-integer values can be used to signal weak bonds or whatever. Bonds are just made up and don't mean nothing. The default is 1.
-        
-        Returns
-        -------
-        newBondID.
-
-        """
-        # Check type of atomID and bond order
-        assert isinstance(atomID1, int) and isinstance(atomID2, int), "atomID1 and atomID2 must be integers!"
-        assert isinstance(order, float) or isinstance(order, int), "The bond order must be a float or integer!"
-        
-        # Do atomIDs exist?
-        assert atomID1 in self._atomTable.atomID, f"Atom with ID {atomID1} not found!"
-        assert atomID2 in self._atomTable.atomID, f"Atom with ID {atomID2} not found!"
-        
-        # Find not existing ID for new bond
-        if len(self._bondTable) == 0: newBondID = 0
-        else:                         newBondID = max(self._bondTable.bondID) + 1
-        # Create new entry for self._bondTable
-        newBond = pd.DataFrame({"bondID"    : [newBondID],
-                                "atomID1"   : [atomID1],
-                                "atomID2"   : [atomID2],
-                                "order"     : [order]
-                               })
-        # Append new entry to self._bondTable
-        self._bondTable = pd.concat([self._bondTable, newBond], ignore_index=True)
-        
-        # Return ID of newly created bond.
-        return newBondID
-=======
             ID of the first atom of the bond.
         atomID2 : int
             ID of the second atom of the bond.
-        order : int, optional
-            Bond order. Only positive non-zero integers allowed. The default is 1.
+        order : float, optional
+            Bond order. Only positive non-zero floats allowed. The default is 1. Use non-zero bond orders to signal special bonds or weak bonds or whatever. Bonds are made up and make no quantum chemical sense. This shit is just for monkey brains.
 
         Returns
         -------
@@ -439,19 +343,15 @@
         # Check the input.
         assert isinstance(atomID1, int), f"First atom ID must be int not {type(atomID1)}!"
         assert isinstance(atomID2, int), f"Second atom ID must be int not {type(atomID2)}!"
-        assert isinstance(order, int) and order > 0, f"Bond order must be positive non 0 integer not '{order}'!"
+        assert ( isinstance(order, int) or isinstance(order, float) ) and order > 0, f"Bond order must be positive non 0 float not '{order}'!"
         assert atomID1 in self._atomTable.atomID, f"Atom with ID {atomID1} not found!"
         assert atomID2 in self._atomTable.atomID, f"Atom with ID {atomID2} not found!"
         assert atomID1 != atomID2, "Can't create bond between identical atoms!"
         
         # Sort atomIDs by value.
-        if atomID1 > atomID2:
-            _       = atomID1
-            atomID1 = atomID2
-            atomID2 = _
-        
-        # Do these atoms already have a bond? If so, destroy it.
-        # Destroy bond instead of altering it might be overkill, but this ensures that there are not multiple bonds between atoms by accident.
+        atomID1, atomID2 = sorted([atomID1, atomID2])
+        
+        # Do these atoms already have a bond? Update entry with new bond order.
         existingBondID = self._bondTable[ self._bondTable.atomID1 == atomID1 and self._bondTable.atomID2 == atomID2 ].tolist()
         if len(existingBondID) > 0:
             log.info("Bond between {atomID1} and {atomID2} already exists at StateRegistry {str(self)}. Update bond table ...")
@@ -472,10 +372,10 @@
             else:                         newBondID = max(self._bondTable.bondID) + 1
         
             # Create new bond an add it to the bond table
-            newBond = pd.DataFrame({"bondID": [newBondID],
+            newBond = pd.DataFrame({"bondID" : [newBondID],
                                     "atomID1": [atomID1],
                                     "atomID2": [atomID2],
-                                    "order": [order]
+                                    "order"  : [order]
                                     })
             self._bondTable = pd.concat([self._bondTable, newBond], ignore_index=True)
         
@@ -484,9 +384,6 @@
         # Return the ID of the created/updated bond
         return newBondID
         
-        
->>>>>>> 269ba87e
-    
     def destroyBond(self, bondID:list[int], recursive:bool = True):
         """
         Destroy an existin bond between two atoms. Multiple bonds can be destroyed with one function call.
@@ -527,11 +424,8 @@
             assert isinstance(bondID, int), "Destroying bond failed! BondID must be integer or itereable of integer!"
             # Remove bond from registry.
             self._bondTable = self._bondTable[ self._bondTable.bondID != bondID ]
-<<<<<<< HEAD
-=======
             
             log.info("Destroyed bond ID {bondID} at StateRegistry {str(self)}.")
->>>>>>> 269ba87e
         
     def save(self, path:Union[str, Path], override:bool=False):
         """
@@ -594,13 +488,8 @@
                 for file in Path(tmp).glob("*"):
                     # Write the temporary file to the zip archive
                     # Use just the name of the file in the archive, not the whole path (arcname=file.name)
-<<<<<<< HEAD
                     archive.write(file.resolve(), arcname=file.name)
             
-=======
-                    archive.write(file.resolve(), arcname=file.name)   
-    
->>>>>>> 269ba87e
     @classmethod
     def load(cls, path:Union[str, Path], forceLoad:bool=False) -> "StateRegistry":
         """
